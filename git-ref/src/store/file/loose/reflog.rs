use std::{convert::TryInto, io::Read, path::PathBuf};

use crate::{
    store_impl::{file, file::log},
    FullNameRef,
};

impl file::Store {
    /// Returns true if a reflog exists for the given reference `name`.
    ///
    /// Please note that this method shouldn't be used to check if a log exists before trying to read it, but instead
    /// is meant to be the fastest possible way to determine if a log exists or not.
    /// If the caller needs to know if it's readable, try to read the log instead with a reverse or forward iterator.
    pub fn reflog_exists<'a, Name, E>(&self, name: Name) -> Result<bool, E>
    where
        Name: TryInto<&'a FullNameRef, Error = E>,
        crate::name::Error: From<E>,
    {
        Ok(self.reflog_path(name.try_into()?).is_file())
    }

    /// Return a reflog reverse iterator for the given fully qualified `name`, reading chunks from the back into the fixed buffer `buf`.
    ///
    /// The iterator will traverse log entries from most recent to oldest, reading the underlying file in chunks from the back.
    /// Return `Ok(None)` if no reflog exists.
    pub fn reflog_iter_rev<'a, 'b, Name, E>(
        &self,
        name: Name,
        buf: &'b mut [u8],
    ) -> Result<Option<log::iter::Reverse<'b, std::fs::File>>, Error>
    where
        Name: TryInto<&'a FullNameRef, Error = E>,
        crate::name::Error: From<E>,
    {
        let name: &FullNameRef = name.try_into().map_err(|err| Error::RefnameValidation(err.into()))?;
        let path = self.reflog_path(name);
        if path.is_dir() {
            return Ok(None);
        }
        match std::fs::File::open(&path) {
            Ok(file) => Ok(Some(log::iter::reverse(file, buf)?)),
            Err(err) if err.kind() == std::io::ErrorKind::NotFound => Ok(None),
            Err(err) => Err(err.into()),
        }
    }

    /// Return a reflog forward iterator for the given fully qualified `name` and write its file contents into `buf`.
    ///
    /// The iterator will traverse log entries from oldest to newest.
    /// Return `Ok(None)` if no reflog exists.
    pub fn reflog_iter<'a, 'b, Name, E>(
        &self,
        name: Name,
        buf: &'b mut Vec<u8>,
    ) -> Result<Option<log::iter::Forward<'b>>, Error>
    where
        Name: TryInto<&'a FullNameRef, Error = E>,
        crate::name::Error: From<E>,
    {
        let name: &FullNameRef = name.try_into().map_err(|err| Error::RefnameValidation(err.into()))?;
        let path = self.reflog_path(name);
        match std::fs::File::open(&path) {
            Ok(mut file) => {
                buf.clear();
                if let Err(err) = file.read_to_end(buf) {
                    return if path.is_dir() { Ok(None) } else { Err(err.into()) };
                }
                Ok(Some(log::iter::forward(buf)))
            }
            Err(err) if err.kind() == std::io::ErrorKind::NotFound => Ok(None),
            #[cfg(target_os = "windows")]
            Err(err) if err.kind() == std::io::ErrorKind::PermissionDenied => Ok(None),
            Err(err) => Err(err.into()),
        }
    }
}

impl file::Store {
    /// Implements the logic required to transform a fully qualified refname into its log name
<<<<<<< HEAD
    pub(crate) fn reflog_path(&self, name: FullNameRef<'_>) -> PathBuf {
        let (base, rela_path) = self.reflog_base_and_relative_path(name);
        base.join(rela_path)
=======
    pub(crate) fn reflog_path(&self, name: &FullNameRef) -> PathBuf {
        self.reflog_path_inner(name.to_path())
>>>>>>> 068a2de7
    }
}

///
pub mod create_or_update {
    use std::borrow::Cow;
    use std::{
        io::Write,
        path::{Path, PathBuf},
    };

    use git_hash::{oid, ObjectId};
    use git_object::bstr::BStr;

    use crate::store_impl::{file, file::WriteReflog};

    impl file::Store {
        pub(crate) fn reflog_create_or_append(
            &self,
            lock: &git_lock::Marker,
            previous_oid: Option<ObjectId>,
            new: &oid,
            committer: &git_actor::Signature,
            message: &BStr,
            force_create_reflog: bool,
        ) -> Result<(), Error> {
            let (base, full_name) = self.reflock_resource_base_and_full_name(lock);
            match self.write_reflog {
                WriteReflog::Normal => {
                    let mut options = std::fs::OpenOptions::new();
                    options.append(true).read(false);
                    let full_name_argument = &full_name;
                    let log_path = base.join("logs").join(full_name_argument);

                    if force_create_reflog || self.should_autocreate_reflog(&full_name) {
                        let parent_dir = log_path.parent().expect("always with parent directory");
                        git_tempfile::create_dir::all(parent_dir, Default::default()).map_err(|err| {
                            Error::CreateLeadingDirectories {
                                err,
                                reflog_directory: parent_dir.to_owned(),
                            }
                        })?;
                        options.create(true);
                    };

                    let file_for_appending = match options.open(&log_path) {
                        Ok(f) => Some(f),
                        Err(err) if err.kind() == std::io::ErrorKind::NotFound => None,
                        Err(err) => {
                            // TODO: when Kind::IsADirectory becomes stable, use that.
                            if log_path.is_dir() {
                                git_tempfile::remove_dir::empty_depth_first(&log_path)
                                    .and_then(|_| options.open(&log_path))
                                    .map(Some)
                                    .map_err(|_| Error::Append {
                                        err,
                                        reflog_path: self.reflock_resource_to_log_path(lock),
                                    })?
                            } else {
                                return Err(Error::Append {
                                    err,
                                    reflog_path: log_path,
                                });
                            }
                        }
                    };

                    if let Some(mut file) = file_for_appending {
                        write!(file, "{} {} ", previous_oid.unwrap_or_else(|| new.kind().null()), new)
                            .and_then(|_| committer.write_to(&mut file))
                            .and_then(|_| {
                                if !message.is_empty() {
                                    writeln!(file, "\t{}", message)
                                } else {
                                    writeln!(file)
                                }
                            })
                            .map_err(|err| Error::Append {
                                err,
                                reflog_path: self.reflock_resource_to_log_path(lock),
                            })?;
                    }
                    Ok(())
                }
                WriteReflog::Disable => Ok(()),
            }
        }

        fn should_autocreate_reflog(&self, full_name: &Path) -> bool {
            full_name.starts_with("refs/heads/")
                || full_name.starts_with("refs/remotes/")
                || full_name.starts_with("refs/notes/")
                || full_name == Path::new("HEAD")
        }

        /// `reflock` is the lock on the reference itself, which also serves as lock for the reflog.
        fn reflock_resource_base_and_full_name(&self, reflock: &git_lock::Marker) -> (&Path, PathBuf) {
            let resource_path = reflock.resource_path();
            let (base, relative_path) = resource_path
                .strip_prefix(&self.git_dir)
                .ok()
                .map(|p| (self.git_dir.as_path(), p))
                .or_else(|| {
                    // TODO: fix this - it won't work if the worktree isn't our own: parse category for potential worktree name
                    self.common_dir()
                        .and_then(|cd| resource_path.strip_prefix(cd).ok().map(|p| (cd, p)))
                })
                .expect("lock must be held within this store");
            (base, relative_path.into())
        }

        fn reflock_resource_to_log_path(&self, reflock: &git_lock::Marker) -> PathBuf {
            let (base, relative_path) = self.reflock_resource_base_and_full_name(reflock);
            base.join("logs").join(relative_path)
        }

        /// Returns the base paths for all reflogs
        pub(in crate::store_impl::file) fn reflog_base_and_relative_path<'a>(
            &self,
            name: FullNameRef<'a>,
        ) -> (PathBuf, Cow<'a, Path>) {
            let is_reflog = true;
            let (base, name) = self.to_base_dir_and_relative_name(name, is_reflog);
            (
                base.join("logs"),
                match &self.namespace {
                    None => git_path::to_native_path_on_windows(name.as_bstr()),
                    Some(namespace) => git_path::to_native_path_on_windows(
                        namespace.to_owned().into_namespaced_name(name).into_inner(),
                    ),
                },
            )
        }
    }

    #[cfg(test)]
    mod tests;

    mod error {
        use std::path::PathBuf;

        use quick_error::quick_error;

        quick_error! {
            /// The error returned when creating or appending to a reflog
            #[derive(Debug)]
            #[allow(missing_docs)]
            pub enum Error {
                CreateLeadingDirectories { err: std::io::Error, reflog_directory: PathBuf } {
                    display("Could create one or more directories in '{}' to contain reflog file", reflog_directory.display())
                    source(err)
                }
                Append { err: std::io::Error, reflog_path: PathBuf } {
                    display("Could not open reflog file at '{}' for appending", reflog_path.display())
                    source(err)
                }
                MessageWithNewlines {
                    display("tbd")
                }
            }
        }
    }
    use crate::FullNameRef;
    pub use error::Error;
}

mod error {
    use std::io;

    use quick_error::quick_error;

    quick_error! {
        /// The error returned by [crate::file::Store::reflog_iter()].
        #[derive(Debug)]
        #[allow(missing_docs)]
        pub enum Error {
            RefnameValidation(err: crate::name::Error) {
                display("The reflog name or path is not a valid ref name")
                from()
                source(err)
            }
            Io(err: io::Error) {
                display("The reflog file could not read")
                from()
                source(err)
            }
        }
    }
}
pub use error::Error;<|MERGE_RESOLUTION|>--- conflicted
+++ resolved
@@ -77,14 +77,9 @@
 
 impl file::Store {
     /// Implements the logic required to transform a fully qualified refname into its log name
-<<<<<<< HEAD
-    pub(crate) fn reflog_path(&self, name: FullNameRef<'_>) -> PathBuf {
+    pub(crate) fn reflog_path(&self, name: &FullNameRef) -> PathBuf {
         let (base, rela_path) = self.reflog_base_and_relative_path(name);
         base.join(rela_path)
-=======
-    pub(crate) fn reflog_path(&self, name: &FullNameRef) -> PathBuf {
-        self.reflog_path_inner(name.to_path())
->>>>>>> 068a2de7
     }
 }
 
@@ -204,7 +199,7 @@
         /// Returns the base paths for all reflogs
         pub(in crate::store_impl::file) fn reflog_base_and_relative_path<'a>(
             &self,
-            name: FullNameRef<'a>,
+            name: &'a FullNameRef,
         ) -> (PathBuf, Cow<'a, Path>) {
             let is_reflog = true;
             let (base, name) = self.to_base_dir_and_relative_name(name, is_reflog);
