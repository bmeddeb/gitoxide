//! ### Which `Easy*` is for me?
//!
//! * Use `Easy*Exclusive` when the underlying `Repository` eventually needs mutation, for instance to update data structures
//!    - This is useful for long-running applications that eventually need to adapt to changes in the repository and pick up
//!      new packs after a GC operation or a received pack.
//! * Use the non-exclusive variants if the `Repository` doesn't ever have to change, for example as in one-off commands.
//!
//! ### Implementation Notes
//!
//! - Why no `Easy` with simply an owned `Repository`, instead `Rc<Repository>` is enforced
//!    - When this is desired, rather use `EasyShared` and drop the `EasyShared` once mutable access to the `Repository` is needed.
//!      `Access` is not usable for functions that require official `&mut` mutability, it's made for interior mutability to support
//!       trees of objects.
use std::{
    cell::RefCell,
    ops::{Deref, DerefMut},
    sync::Arc,
    time::SystemTime,
};

<<<<<<< HEAD
use crate::Repository;
use git_hash::ObjectId;
use git_object as objs;
use git_odb as odb;
use git_ref as refs;
use std::sync::Arc;
use std::time::SystemTime;
=======
use crate::{hash::ObjectId, objs, odb, refs, Repository};
>>>>>>> e6693032

mod impls;

pub(crate) mod ext;

pub mod borrow;
pub mod object;
mod oid;
pub mod reference;
pub mod state;

/// An [ObjectId] with access to a repository.
pub struct Oid<'r, A> {
    id: ObjectId,
    access: &'r A,
}

/// A decoded object with a reference to its owning repository.
///
/// ## Limitations
///
/// Note that it holds a reference to a buffer of it's associated repository handle, so there
/// can only be one at a time, per handle.
pub struct ObjectRef<'repo, A> {
    /// The id of the object
    pub id: ObjectId,
    /// The kind of the object
    pub kind: objs::Kind,
    /// The fully decoded object data
    pub data: std::cell::Ref<'repo, [u8]>,
    access: &'repo A,
}

/// A decoded tree object with access to its owning repository.
///
/// Please note that the limitations described in [ObjectRef] apply here as well.
pub struct TreeRef<'repo, A> {
    /// The id of the tree
    pub id: ObjectId,
    /// The fully decoded tree data
    pub data: std::cell::Ref<'repo, [u8]>,
    access: &'repo A,
}

/// A detached, self-contained object, without access to its source repository.
///
/// Use it if an `ObjectRef` should be sent over thread boundaries or stored in collections.
#[derive(Clone)]
pub struct Object {
    /// The id of the object
    pub id: ObjectId,
    /// The kind of the object
    pub kind: objs::Kind,
    /// The fully decoded object data
    pub data: Vec<u8>,
}

/// A reference that points to an object or reference, with access to its source repository.
pub struct Reference<'r, A> {
    pub(crate) backing: Option<reference::Backing>,
    pub(crate) access: &'r A,
}

#[cfg(not(feature = "local"))]
type PackCache = odb::pack::cache::Never;
#[cfg(feature = "local")]
type PackCache = odb::pack::cache::lru::StaticLinkedList<64>;

#[derive(Default)]
struct ModifieablePackedRefsBuffer {
    packed_refs: Option<refs::packed::Buffer>,
    modified: Option<SystemTime>,
}

/// State for use in `Easy*` to provide mutable parts of a repository such as caches and buffers.
#[derive(Default)]
pub struct State {
    /// As the packed-buffer may hold onto a memory map, we avoid that to exist once per thread, multiplying system resources.
    /// This seems worth the cost of always going through an `Arc<RwLock<…>>>`. Note that `EasyArcExclusive` uses the same construct
    /// but the reason we make this distinction at all is that there are other easy's that allows to chose exactly what you need in
    /// your application. `State` is one size fits all with supporting single-threaded applications only.
    packed_refs: Arc<parking_lot::RwLock<ModifieablePackedRefsBuffer>>,
    pack_cache: RefCell<PackCache>,
    buf: RefCell<Vec<u8>>,
}

/// A utility trait to represent access to a repository.
///
/// It provides immutable and possibly mutable access. Both types of access are validated at runtime, which may fail
/// or may block, depending on the implementation.
///
/// Furthermore it provides access to additional state for use with the [`Repository`]. It is designed for thread-local
/// mutable access, which is checked at runtime as well. This means that operations can't freely be interleaved and some
/// care as to be taken especially in conjunction with [`ObjectRef`] instances.
pub trait Access {
    /// The type of a shared borrow to the Repository
    type RepoRef: Deref<Target = Repository>;
    // TODO: Once GATs become stable, try to use them to make it work with RefCells too, aka EasyExclusive
    /// The type of a mutable borrow to the Repository
    type RepoRefMut: DerefMut<Target = Repository>;

    /// Return a shared borrow to the repository.
    ///
    /// This may fail if there already is a mutable borrow
    fn repo(&self) -> borrow::repo::Result<Self::RepoRef>;

    /// Returns a mutable borrow to the repository if possible.
    ///
    /// # NOTE
    ///
    /// This may not be supported by all implementations. Choosing an implementation that does support it is particularly
    /// relevant for long-running applications that make changes to the repository.
    fn repo_mut(&self) -> borrow::repo::Result<Self::RepoRefMut>;

    /// Return a shared borrow of the repository state, with support for interior mutability.
    fn state(&self) -> &State;
}<|MERGE_RESOLUTION|>--- conflicted
+++ resolved
@@ -18,17 +18,11 @@
     time::SystemTime,
 };
 
-<<<<<<< HEAD
 use crate::Repository;
 use git_hash::ObjectId;
 use git_object as objs;
 use git_odb as odb;
 use git_ref as refs;
-use std::sync::Arc;
-use std::time::SystemTime;
-=======
-use crate::{hash::ObjectId, objs, odb, refs, Repository};
->>>>>>> e6693032
 
 mod impls;
 
