--- conflicted
+++ resolved
@@ -184,6 +184,9 @@
     pub enum Subcommands {
         /// Provide the revision specification like `@~1` to explain.
         Explain { spec: std::ffi::OsString },
+        /// Try to resolve the given revspec and print the object names.
+        #[clap(visible_alias = "query")]
+        Parse { spec: std::ffi::OsString },
     }
 }
 
@@ -334,81 +337,12 @@
                 /// here is everything but linear. The effectiveness of each core seems to be no more than 30%.
                 counting_threads: usize,
 
-<<<<<<< HEAD
-///
-pub mod repo {
-    use std::path::PathBuf;
-
-    #[derive(Debug, clap::Parser)]
-    pub struct Platform {
-        /// The repository to access.
-        #[clap(short = 'r', long, default_value = ".")]
-        pub repository: PathBuf,
-
-        /// Subcommands
-        #[clap(subcommand)]
-        pub cmd: Subcommands,
-    }
-
-    #[derive(Debug, clap::Subcommand)]
-    #[clap(visible_alias = "repo")]
-    pub enum Subcommands {
-        /// Verify the integrity of the entire repository
-        Verify {
-            #[clap(flatten)]
-            args: super::pack::VerifyOptions,
-        },
-        /// Interact with commit objects.
-        Commit {
-            #[clap(subcommand)]
-            cmd: commit::Subcommands,
-        },
-        /// Interact with tree objects.
-        Tree {
-            #[clap(subcommand)]
-            cmd: tree::Subcommands,
-        },
-        /// Interact with the object database.
-        Odb {
-            #[clap(subcommand)]
-            cmd: odb::Subcommands,
-        },
-        /// Interact with the mailmap.
-        Mailmap {
-            #[clap(subcommand)]
-            cmd: mailmap::Subcommands,
-        },
-        /// Interact with the exclude files like .gitignore.
-        Exclude {
-            #[clap(subcommand)]
-            cmd: exclude::Subcommands,
-        },
-        /// Query and obtain information about revisions.
-        Revision {
-            #[clap(subcommand)]
-            cmd: revision::Subcommands,
-        },
-    }
-
-    pub mod revision {
-        #[derive(Debug, clap::Subcommand)]
-        #[clap(visible_alias = "rev")]
-        pub enum Subcommands {
-            /// Provide the revision specification like `@~1` to explain.
-            Explain { spec: std::ffi::OsString },
-            /// Try to resolve the given revspec and print the object names.
-            #[clap(visible_alias = "query")]
-            Parse { spec: std::ffi::OsString },
-        }
-    }
-=======
                 #[clap(long)]
                 /// if set, the counting phase may be accelerated using multithreading.
                 ///
                 /// On the flip side, however, one will loose deterministic counting results which affects the
                 /// way the resulting pack is structured.
                 nondeterministic_count: bool,
->>>>>>> 1df379ab
 
                 #[clap(long, short = 's')]
                 /// If set statistical information will be presented to inform about pack creation details.
